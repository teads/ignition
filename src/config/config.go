--- conflicted
+++ resolved
@@ -22,56 +22,23 @@
 	"fmt"
 	"io/ioutil"
 
-<<<<<<< HEAD
-	"github.com/coreos/ignition/third_party/github.com/camlistore/camlistore/pkg/errorutil"
-	"github.com/coreos/ignition/third_party/github.com/coreos/go-semver/semver"
-)
-
-var (
-	MaxVersion = semver.Version{
-		Major:      2,
-		Minor:      0,
-		PreRelease: "dev",
-	}
-)
-
-type Config struct {
-	Ignition Ignition `json:"ignition"           yaml:"ignition"`
-	Storage  Storage  `json:"storage,omitempty"  yaml:"storage"`
-	Systemd  Systemd  `json:"systemd,omitempty"  yaml:"systemd"`
-	Networkd Networkd `json:"networkd,omitempty" yaml:"networkd"`
-	Passwd   Passwd   `json:"passwd,omitempty"   yaml:"passwd"`
-}
-=======
 	"github.com/coreos/ignition/config/types"
 
 	"github.com/coreos/ignition/third_party/github.com/camlistore/camlistore/pkg/errorutil"
 )
->>>>>>> d4e166b4
 
 var (
-	ErrOldVersion  = errors.New("incorrect config version (too old)")
-	ErrNewVersion  = errors.New("incorrect config version (too new)")
 	ErrCloudConfig = errors.New("not a config (found coreos-cloudconfig)")
 	ErrEmpty       = errors.New("not a config (empty)")
 	ErrScript      = errors.New("not a config (found coreos-cloudinit script)")
 )
 
-<<<<<<< HEAD
-func Parse(config []byte) (cfg Config, err error) {
-	if err = json.Unmarshal(config, &cfg); err == nil {
-		err = cfg.Ignition.assertValidVersion(MaxVersion)
-	} else if isCloudConfig(decompressIfGzipped(config)) {
-=======
 func Parse(rawConfig []byte) (config types.Config, err error) {
 	if err = json.Unmarshal(rawConfig, &config); err == nil {
-		if config.Version != types.Version {
-			err = ErrVersion
-		}
+		err = config.Ignition.Version.AssertValid()
 	} else if isEmpty(rawConfig) {
 		err = ErrEmpty
 	} else if isCloudConfig(decompressIfGzipped(rawConfig)) {
->>>>>>> d4e166b4
 		err = ErrCloudConfig
 	} else if isScript(decompressIfGzipped(rawConfig)) {
 		err = ErrScript
